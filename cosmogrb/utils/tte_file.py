--- conflicted
+++ resolved
@@ -236,10 +236,7 @@
         primary.header.set("INSTRUME", "GBM" )
         primary.header.set("TELESCOP", "GLAST" )
         
-<<<<<<< HEAD
-
-=======
->>>>>>> bdd2298c
+
         ebounds_extension = EBOUNDS(
             det_name, tstart, tstop, trigger_time, ra, dec, channel, emin, emax
         )
